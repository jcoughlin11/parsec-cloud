# Parsec Cloud (https://parsec.cloud) Copyright (c) AGPLv3 2019 Scille SAS

import attr
import trio
from collections import defaultdict
<<<<<<< HEAD
from typing import Union, List, Dict, Tuple, AsyncGenerator, Optional
=======
from typing import Union, List, Dict, Tuple, AsyncIterator, cast
>>>>>>> d2573ae6
from pendulum import Pendulum, now as pendulum_now

from parsec.api.data import BaseManifest as BaseRemoteManifest
from parsec.api.data import FileManifest as RemoteFileManifest
from parsec.api.protocol import UserID
from parsec.core.types import (
    FsPath,
    EntryID,
    LocalDevice,
    WorkspaceRole,
    RemoteFolderishManifests,
    DEFAULT_BLOCK_SIZE,
)
from parsec.core.fs.remote_loader import RemoteLoader
from parsec.core.fs import workspacefs  # Needed to break cyclic import with WorkspaceFSTimestamped
from parsec.core.fs.workspacefs.sync_transactions import SyncTransactions
from parsec.core.fs.workspacefs.versioning_helpers import VersionLister
from parsec.core.fs.utils import is_file_manifest, is_folderish_manifest
from parsec.core.fs.exceptions import (
    FSRemoteManifestNotFound,
    FSRemoteManifestNotFoundBadVersion,
    FSRemoteSyncError,
    FSNoSynchronizationRequired,
    FSFileConflictError,
    FSReshapingRequiredError,
    FSWorkspaceNoAccess,
    FSWorkspaceTimestampedTooEarly,
    FSLocalMissError,
    FSInvalidArgumentError,
    FSNotADirectoryError,
)

from parsec.core.fs.workspacefs.workspacefile import WorkspaceFile

AnyPath = Union[FsPath, str]


@attr.s(slots=True, frozen=True, auto_attribs=True)
class ReencryptionNeed:
    user_revoked: Tuple[UserID, ...]
    role_revoked: Tuple[UserID, ...]

    @property
    def need_reencryption(self):
        return self.role_revoked or self.user_revoked


class WorkspaceFS:
    def __init__(
        self,
        workspace_id: EntryID,
        get_workspace_entry,
        device: LocalDevice,
        local_storage,
        backend_cmds,
        event_bus,
        remote_devices_manager,
    ):
        self.workspace_id = workspace_id
        self.get_workspace_entry = get_workspace_entry
        self.device = device
        self.local_storage = local_storage
        self.backend_cmds = backend_cmds
        self.event_bus = event_bus
        self.remote_devices_manager = remote_devices_manager
        self.sync_locks: Dict[EntryID, trio.Lock] = defaultdict(trio.Lock)

        self.remote_loader = RemoteLoader(
            self.device,
            self.workspace_id,
            self.get_workspace_entry,
            self.backend_cmds,
            self.remote_devices_manager,
            self.local_storage,
        )
        self.transactions = SyncTransactions(
            self.workspace_id,
            self.get_workspace_entry,
            self.device,
            self.local_storage,
            self.remote_loader,
            self.event_bus,
        )

    def __repr__(self):
        try:
            name = self.get_workspace_name()
        except Exception:
            name = "<could not retrieve name>"
        return f"<{type(self).__name__}(id={self.workspace_id!r}, name={name!r})>"

    def get_workspace_name(self) -> str:
        return self.get_workspace_entry().name

    def get_encryption_revision(self) -> int:
        return self.get_workspace_entry().encryption_revision

    def is_read_only(self) -> bool:
        return self.get_workspace_entry().role == WorkspaceRole.READER

    def is_revoked(self) -> bool:
        return self.get_workspace_entry().role is None

    # Information

    async def path_info(self, path: AnyPath) -> dict:
        """
        Raises:
            FSError
        """
        return await self.transactions.entry_info(FsPath(path))

    async def path_id(self, path: AnyPath) -> EntryID:
        """
        Raises:
            FSError
        """
        info = await self.transactions.entry_info(FsPath(path))
        return info["id"]

    async def get_user_roles(self) -> Dict[UserID, WorkspaceRole]:
        """
        Raises:
            FSError
            FSBackendOfflineError
        """
        try:
            workspace_manifest = await self.local_storage.get_manifest(self.workspace_id)
            if workspace_manifest.is_placeholder:
                return {self.device.user_id: WorkspaceRole.OWNER}

        except FSLocalMissError:
            pass

        try:
            return await self.remote_loader.load_realm_current_roles()

        except FSWorkspaceNoAccess:
            # Seems we lost all the access roles
            return {}

    async def get_reencryption_need(self) -> ReencryptionNeed:
        """
        Raises:
            FSError
            FSBackendOfflineError
            FSWorkspaceNoAccess
        """
        wentry = self.get_workspace_entry()
        try:
            workspace_manifest = await self.local_storage.get_manifest(self.workspace_id)
            if workspace_manifest.is_placeholder:
                return ReencryptionNeed(user_revoked=(), role_revoked=())

        except FSLocalMissError:
            pass

        certificates = await self.remote_loader.load_realm_role_certificates()
        has_role = set()
        role_revoked = set()
        for certif in certificates:
            if certif.role is None:
                if certif.timestamp > wentry.encrypted_on:
                    role_revoked.add(certif.user_id)
                has_role.discard(certif.user_id)
            else:
                role_revoked.discard(certif.user_id)
                has_role.add(certif.user_id)

        user_revoked = []
        for user_id in has_role:
            _, revoked_user = await self.remote_loader.get_user(user_id, no_cache=True)
            if revoked_user and revoked_user.timestamp > wentry.encrypted_on:
                user_revoked.append(user_id)

        return ReencryptionNeed(user_revoked=tuple(user_revoked), role_revoked=tuple(role_revoked))

    # Versioning

    async def get_earliest_timestamp(self) -> Pendulum:
        """
        Get the earliest timestamp from which we can obtain a timestamped workspace

        Verify the obtained timestamp is in the ballpark of the manifest at version 0

        Raises:
            FSError
        """
        manifest = await self.remote_loader.load_manifest(self.get_workspace_entry().id, version=1)
        return manifest.timestamp

    def get_version_lister(self):
        return VersionLister(self)

    # Timestamped version

    async def to_timestamped(self, timestamp: Pendulum):
        workspace = workspacefs.WorkspaceFSTimestamped(self, timestamp)
        try:
            await workspace.path_info("/")
        except FSRemoteManifestNotFoundBadVersion as exc:
            raise FSWorkspaceTimestampedTooEarly from exc

        return workspace

    # Pathlib-like interface

    async def exists(self, path: AnyPath) -> bool:
        """
        Raises:
            FSError
        """
        path = FsPath(path)
        try:
            await self.transactions.entry_info(path)
        except (FileNotFoundError, NotADirectoryError):
            return False
        return True

    async def is_dir(self, path: AnyPath) -> bool:
        """
        Raises:
            FSError
        """
        path = FsPath(path)
        info = await self.transactions.entry_info(path)
        return info["type"] == "folder"

    async def is_file(self, path: AnyPath) -> bool:
        """
        Raises:
            FSError
        """
        path = FsPath(path)
        info = await self.transactions.entry_info(FsPath(path))
        return info["type"] == "file"

    async def iterdir(self, path: AnyPath) -> AsyncIterator[FsPath]:
        """
        Raises:
            FSError
        """
        path = FsPath(path)
        info = await self.transactions.entry_info(path)
        if "children" not in info:
            raise FSNotADirectoryError(filename=str(path))
        for child in info["children"]:
            yield path / child

    async def listdir(self, path: AnyPath) -> List[FsPath]:
        """
        Raises:
            FSError
        """
        return [child async for child in self.iterdir(path)]

    async def rename(self, source: AnyPath, destination: AnyPath, overwrite: bool = True) -> None:
        """
        Raises:
            FSError
        """
        source = FsPath(source)
        destination = FsPath(destination)
        await self.transactions.entry_rename(source, destination, overwrite=overwrite)

    async def mkdir(self, path: AnyPath, parents: bool = False, exist_ok: bool = False) -> None:
        """
        Raises:
            FSError
        """
        path = FsPath(path)
        if path.is_root() and exist_ok:
            return
        try:
            await self.transactions.folder_create(path)
        except FileNotFoundError:
            if not parents or path.parent == path:
                raise
            await self.mkdir(path.parent, parents=True, exist_ok=True)
            await self.mkdir(path, parents=False, exist_ok=exist_ok)
        except FileExistsError:
            if not exist_ok or not await self.is_dir(path):
                raise

    async def rmdir(self, path: AnyPath) -> None:
        """
        Raises:
            FSError
        """
        path = FsPath(path)
        await self.transactions.folder_delete(path)

    async def touch(self, path: AnyPath, exist_ok: bool = True) -> None:
        """
        Raises:
            FSError
        """
        path = FsPath(path)
        try:
            await self.transactions.file_create(path, open=False)
        except FileExistsError:
            if not exist_ok:
                raise

    async def unlink(self, path: AnyPath) -> None:
        """
        Raises:
            FSError
        """
        path = FsPath(path)
        await self.transactions.file_delete(path)

    async def truncate(self, path: AnyPath, length: int) -> None:
        """
        Raises:
            FSError
        """
        path = FsPath(path)
        await self.transactions.file_resize(path, length)

    async def read_bytes(self, path: AnyPath, size: int = -1, offset: int = 0) -> bytes:
        """
        Raises:
            FSError
        """
        path = FsPath(path)
        _, fd = await self.transactions.file_open(path, "r")
        try:
            return await self.transactions.fd_read(fd, size, offset)
        finally:
            await self.transactions.fd_close(fd)

    async def open_file(self, path: AnyPath, mode="r"):
        path = FsPath(path)
        _, fd = await self.transactions.file_open(path, mode)
        f = WorkspaceFile(fd, self.transactions, mode=mode, path=path)
        await f.ainit()
        return f

    async def write_bytes(
        self, path: AnyPath, data: bytes, offset: int = 0, truncate: bool = True
    ) -> int:
        """
        The offset value is used to determine the index of the writing operation.
        If the offset is negative, we append the new bytes to the current content.
        If the truncate argument is set to True, the offset argument is also used to resize the file.
        Raises:
            FSError
        """
        path = FsPath(path)
        _, fd = await self.transactions.file_open(path, "w")
        try:
            if offset >= 0 and truncate:
                await self.transactions.fd_resize(fd, offset)
            return await self.transactions.fd_write(fd, data, offset)
        finally:
            await self.transactions.fd_close(fd)

    # Shutil-like interface

    async def move(
        self,
        source: AnyPath,
        destination: AnyPath,
        source_workspace: Optional["WorkspaceFS"] = None,
    ):
        """
        Raises:
            FSError
        """
        source = FsPath(source)
        destination = FsPath(destination)
        real_destination = destination

        if not source_workspace or source_workspace is self:
            if source.parts == destination.parts[: len(source.parts)]:
                raise FSInvalidArgumentError(
                    f"Cannot move a directory {source} into itself {destination}"
                )
            try:
                if await self.is_dir(destination):
                    real_destination = destination / source.name
                    if await self.exists(real_destination):
                        raise FileExistsError
            # At this point, real_destination is the target either representing :
            # - the destination path if it didn't already exist,
            # - a new entry with the same name as source, but inside the destination directory
            except FileNotFoundError:
                pass

            # Rename if possible
            if source.parent == real_destination.parent:
                return await self.rename(source, real_destination)

            source_workspace = self

        # Copy directory
        if await source_workspace.is_dir(source):
            await self.copytree(source, real_destination, source_workspace=source_workspace)
            await source_workspace.rmtree(source)
            return

        # Copy file
        await self.copyfile(source, real_destination, source_workspace=source_workspace)
        await source_workspace.unlink(source)

    async def copytree(
        self,
        source_path: AnyPath,
        target_path: AnyPath,
        source_workspace: Optional["WorkspaceFS"] = None,
    ):
        source_path = FsPath(source_path)
        target_path = FsPath(target_path)
        source_workspace = source_workspace or self
        source_files = await self.listdir(source_path)
        await self.mkdir(target_path)
        for source_file in source_files:
            target_file = target_path / source_file.name
            if await source_workspace.is_dir(source_file):
                await self.copytree(source_file, target_file, source_workspace=source_workspace)
            elif await source_workspace.is_file(source_file):
                await self.copyfile(source_file, target_file, source_workspace=source_workspace)

    async def copyfile(
        self,
        source_path: AnyPath,
        target_path: AnyPath,
        length=DEFAULT_BLOCK_SIZE,
        exist_ok: bool = False,
        source_workspace: Optional["WorkspaceFS"] = None,
    ):
        """
        Raises:
            FSError
        """
        source_workspace = source_workspace or self
        await self.touch(target_path, exist_ok=exist_ok)
        offset = 0
        while True:
            buff = await source_workspace.read_bytes(source_path, length, offset * length)
            if not buff:
                break
            await self.write_bytes(target_path, buff, offset * length)
            offset += 1

    async def rmtree(self, path: AnyPath):
        """
        Raises:
            FSError
        """
        path = FsPath(path)
        async for child in self.iterdir(path):
            if await self.is_dir(child):
                await self.rmtree(child)
            else:
                await self.unlink(child)
        await self.rmdir(path)

    # Sync helpers

    async def _synchronize_placeholders(self, manifest: RemoteFolderishManifests) -> None:
        async for child in self.transactions.get_placeholder_children(manifest):
            await self.minimal_sync(child)

    async def _upload_blocks(self, manifest: RemoteFileManifest) -> None:
        for access in manifest.blocks:
            try:
                data = await self.local_storage.get_dirty_block(access.id)
            except FSLocalMissError:
                continue
            await self.remote_loader.upload_block(access, data)

    async def minimal_sync(self, entry_id: EntryID) -> None:
        """
        Raises:
            FSError
        """
        # Make sure the corresponding realm exists
        await self._create_realm_if_needed()

        # Get a minimal manifest to upload
        try:
            remote_manifest = await self.transactions.get_minimal_remote_manifest(entry_id)
        # Not available locally so nothing to synchronize
        except FSLocalMissError:
            return

        # No miminal manifest to upload, the entry is not a placeholder
        if remote_manifest is None:
            return

        # Upload the miminal manifest
        try:
            await self.remote_loader.upload_manifest(entry_id, remote_manifest)
        # The upload has failed: download the latest remote manifest
        except FSRemoteSyncError:
            remote_manifest = await self.remote_loader.load_manifest(entry_id)

        # Register the manifest to unset the placeholder tag
        try:
            await self.transactions.synchronization_step(entry_id, remote_manifest, final=True)
        # Not available locally so nothing to synchronize
        except FSLocalMissError:
            pass

    async def _sync_by_id(
        self, entry_id: EntryID, remote_changed: bool = True
    ) -> BaseRemoteManifest:
        """
        Synchronize the entry corresponding to a specific ID.

        This method keeps performing synchronization steps on the given ID until one of
        those two conditions is met:
        - there is no more changes to upload
        - one upload operation has succeeded and has been acknowledged

        This guarantees that any change prior to the call is saved remotely when this
        method returns.
        """
        # Get the current remote manifest if it has changed
        remote_manifest = None
        if remote_changed:
            try:
                remote_manifest = await self.remote_loader.load_manifest(entry_id)
            except FSRemoteManifestNotFound:
                pass

        # Loop over sync transactions
        final = False
        while True:

            # Protect against race conditions on the entry id
            try:

                # Perform the sync step transaction
                try:
                    new_remote_manifest = await self.transactions.synchronization_step(
                        entry_id, remote_manifest, final
                    )

                # The entry first requires reshaping
                except FSReshapingRequiredError:
                    await self.transactions.file_reshape(entry_id)
                    continue

            # The manifest doesn't exist locally
            except FSLocalMissError:
                raise FSNoSynchronizationRequired(entry_id)

            # No new manifest to upload, the entry is synced!
            if new_remote_manifest is None:
                return remote_manifest or (await self.local_storage.get_manifest(entry_id)).base

            # Synchronize placeholder children
            if is_folderish_manifest(new_remote_manifest):
                await self._synchronize_placeholders(
                    cast(RemoteFolderishManifests, new_remote_manifest)
                )

            # Upload blocks
            if is_file_manifest(new_remote_manifest):
                await self._upload_blocks(cast(RemoteFileManifest, new_remote_manifest))

            # Restamp the remote manifest
            new_remote_manifest = new_remote_manifest.evolve(timestamp=pendulum_now())

            # Upload the new manifest containing the latest changes
            try:
                await self.remote_loader.upload_manifest(entry_id, new_remote_manifest)

            # The upload has failed: download the latest remote manifest
            except FSRemoteSyncError:
                remote_manifest = await self.remote_loader.load_manifest(entry_id)

            # The upload has succeeded: loop one last time to acknowledge this new version
            else:
                final = True
                remote_manifest = new_remote_manifest

    async def _create_realm_if_needed(self):
        # Get workspace manifest
        try:
            workspace_manifest = await self.local_storage.get_manifest(self.workspace_id)

        # Cannot be a placeholder if we know about it but don't have it in local
        except FSLocalMissError:
            return

        if workspace_manifest.is_placeholder:
            await self.remote_loader.create_realm(self.workspace_id)

    async def sync_by_id(
        self, entry_id: EntryID, remote_changed: bool = True, recursive: bool = True
    ):
        """
        Raises:
            FSError
        """
        # Make sure the corresponding realm exists
        await self._create_realm_if_needed()

        # Sync parent first
        try:
            async with self.sync_locks[entry_id]:
                manifest = await self._sync_by_id(entry_id, remote_changed=remote_changed)

        # Nothing to synchronize if the manifest does not exist locally
        except FSNoSynchronizationRequired:
            return

        # A file conflict needs to be adressed first
        except FSFileConflictError as exc:
            local_manifest, remote_manifest = exc.args
            # Only file manifest have synchronization conflict
            assert is_file_manifest(local_manifest)
            await self.transactions.file_conflict(entry_id, local_manifest, remote_manifest)
            return await self.sync_by_id(local_manifest.parent)

        # Non-recursive
        if not recursive or is_file_manifest(manifest):
            return

        # Synchronize children
        for name, entry_id in cast(RemoteFolderishManifests, manifest).children.items():
            await self.sync_by_id(entry_id, remote_changed=remote_changed, recursive=True)

    async def sync(self, *, remote_changed: bool = True) -> None:
        """
        Raises:
            FSError
        """
        await self.sync_by_id(self.workspace_id, remote_changed=remote_changed, recursive=True)

    # Debugging helper

    async def dump(self):
        async def rec(entry_id):
            result = {"id": entry_id}
            try:
                manifest = await self.local_storage.get_manifest(entry_id)
            except FSLocalMissError:
                return result

            result.update(manifest.asdict())
            try:
                children = manifest.children
            except AttributeError:
                return result

            for key, value in children.items():
                result["children"][key] = await rec(value)
            return result

        return await rec(self.workspace_id)<|MERGE_RESOLUTION|>--- conflicted
+++ resolved
@@ -3,11 +3,7 @@
 import attr
 import trio
 from collections import defaultdict
-<<<<<<< HEAD
-from typing import Union, List, Dict, Tuple, AsyncGenerator, Optional
-=======
-from typing import Union, List, Dict, Tuple, AsyncIterator, cast
->>>>>>> d2573ae6
+from typing import Union, List, Dict, Tuple, AsyncIterator, cast, Optional
 from pendulum import Pendulum, now as pendulum_now
 
 from parsec.api.data import BaseManifest as BaseRemoteManifest
