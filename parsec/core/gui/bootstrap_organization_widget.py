--- conflicted
+++ resolved
@@ -40,13 +40,7 @@
     password_check: str,
     user_id: str,
     device_name: str,
-<<<<<<< HEAD
-    bootstrap_url: str,
-    pkcs11_token: int,
-    pkcs11_key: int,
-=======
     bootstrap_addr: str,
->>>>>>> bc2076ab
 ):
     if password != password_check:
         raise JobResultError("password-mismatch")
@@ -54,7 +48,7 @@
         raise JobResultError("password-size")
 
     try:
-        bootstrap_addr = BackendOrganizationBootstrapAddr.from_url(bootstrap_url)
+        bootstrap_addr = BackendOrganizationBootstrapAddr.from_url(bootstrap_addr)
     except ValueError as exc:
         raise JobResultError("bad-url") from exc
 
@@ -203,13 +197,7 @@
             password_check=self.line_edit_password_check.text(),
             user_id=self.line_edit_login.text(),
             device_name=self.line_edit_device.text(),
-<<<<<<< HEAD
-            bootstrap_url=self.line_edit_url.text(),
-            pkcs11_token=int(self.combo_pkcs11_token.currentText()),
-            pkcs11_key=int(self.combo_pkcs11_key.currentText()),
-=======
             bootstrap_addr=self.line_edit_url.text(),
->>>>>>> bc2076ab
         )
         self.check_infos()
 
