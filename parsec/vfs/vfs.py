--- conflicted
+++ resolved
@@ -123,15 +123,10 @@
     def cmd_STAT(self, cmd):
         path = normpath(cmd.path)
         try:
-<<<<<<< HEAD
-            meta = self._root[cmd.path]['metadata']
+            meta = self._root[path]['metadata']
             stat = Stat(type=meta['type'], ctime=meta['ctime'], mtime=meta['mtime'],
                         atime=meta['atime'], size=meta['size'])
             return Response(status_code=Response.OK, stat=stat)
-=======
-            meta = self._root[path]['metadata']
-            return Response(status_code=Response.OK, stat=Stat(**meta))
->>>>>>> c4c80d78
         except KeyError:
             raise CmdError('File not found', status_code=Response.FILE_NOT_FOUND)
 
