--- conflicted
+++ resolved
@@ -9,21 +9,14 @@
 from functools import wraps
 from inspect import iscoroutinefunction
 
-<<<<<<< HEAD
 from parsec.core.local_storage import BaseLocalStorage
 from parsec.core.config import Config as CoreConfig
 from parsec.core.app import CoreApp
 
-from parsec.handshake import ClientHandshake
+from parsec.handshake import ClientHandshake, AnonymousClientHandshake
 from parsec.utils import CookedSocket, User
 
 from parsec.backend.config import Config as BackendConfig
-=======
-from parsec.utils import CookedSocket, User
-from parsec.handshake import ClientHandshake, AnonymousClientHandshake
-from parsec.core.app import CoreApp
-from parsec.core.local_storage import BaseLocalStorage
->>>>>>> 0d6ea469
 from parsec.backend.app import BackendApp
 
 from tests.populate import populate_local_storage_cls, populate_backend
@@ -247,7 +240,7 @@
     config_kw = {}
 
     if config is not None:
-        config _kw = CoreConfig()
+        config_kw = CoreConfig()
 
     def decorator(testfunc):
         @almost_wraps(testfunc)
@@ -357,7 +350,7 @@
         config_kw = attr.asdict(config)
 
     config_kw['blockstore_url'] = 'backend://'
-    config = Config(**config_kw)
+    config = BackendConfig(**config_kw)
     backend = BackendAppTesting(config)
     for fullid, user in TEST_USERS.items():
         userid, deviceid = fullid.split('@')
