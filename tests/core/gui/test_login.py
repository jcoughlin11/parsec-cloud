--- conflicted
+++ resolved
@@ -44,6 +44,9 @@
 
     central_widget = gui.test_get_central_widget()
     assert central_widget is not None
+    assert (
+        central_widget.button_user.text() == f"{alice.organization_id}\n{alice.device_id.user_id}"
+    )
 
 
 @pytest.mark.gui
@@ -58,12 +61,6 @@
     gui = await gui_factory()
     lw = gui.test_get_login_widget()
 
-<<<<<<< HEAD
-    cw = gui.test_get_central_widget()
-    assert cw is not None
-
-    assert cw.button_user.text() == f"{alice.organization_id}\n{alice.device_id.user_id}"
-=======
     accounts_w = lw.widget.layout().itemAt(0).widget()
     assert accounts_w
 
@@ -113,5 +110,4 @@
 
     assert alice_w.label_device.text() == "My dev1 machine"
     assert alice_w.label_name.text() == "Alicey McAliceFace"
-    assert alice_w.label_organization.text() == "CoolOrg"
->>>>>>> d4798208
+    assert alice_w.label_organization.text() == "CoolOrg"